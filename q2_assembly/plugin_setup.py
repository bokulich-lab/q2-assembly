# ----------------------------------------------------------------------------
# Copyright (c) 2023, QIIME 2 development team.
#
# Distributed under the terms of the Modified BSD License.
#
# The full license is in the file LICENSE, distributed with this software.
# ----------------------------------------------------------------------------

from q2_types.feature_data import FeatureData, Sequence
from q2_types.feature_table import FeatureTable, Frequency
from q2_types.per_sample_sequences import (
    PairedEndSequencesWithQuality,
    SequencesWithQuality,
)
from q2_types.sample_data import SampleData
from q2_types_genomics.per_sample_data import (
    Contigs,
    MAGs,
    MultiBowtie2Index,
    SingleBowtie2Index,
)
from q2_types_genomics.per_sample_data._type import AlignmentMap
<<<<<<< HEAD
from qiime2.plugin import Citations, Collection, Int, List, Plugin, Range
=======
from qiime2.plugin import Citations, List, Plugin
>>>>>>> 634a05b6

import q2_assembly
from q2_assembly import __version__
from q2_assembly._action_params import (
    _map_sample_reads_params,
    _map_sample_reads_params_description,
    bowtie2_indexing_param_descriptions,
    bowtie2_indexing_params,
    bowtie2_mapping_param_descriptions,
    bowtie2_mapping_params,
    iss_param_descriptions,
    iss_params,
    megahit_param_descriptions,
    megahit_params,
    partition_param_descriptions,
    partition_params,
    quast_param_descriptions,
    quast_params,
    spades_param_descriptions,
    spades_params,
)

citations = Citations.load("citations.bib", package="q2_assembly")

plugin = Plugin(
    name="assembly",
    version=__version__,
    website="https://github.com/bokulich-lab/q2-assembly",
    package="q2_assembly",
    description=(
        "QIIME 2 plugin for (meta)genome assembly and " "quality control thereof."
    ),
    short_description="QIIME 2 plugin for (meta)genome assembly.",
)

plugin.pipelines.register_function(
    function=q2_assembly.megahit.assemble_megahit,
    inputs={"seqs": SampleData[SequencesWithQuality | PairedEndSequencesWithQuality]},
    parameters={**megahit_params, **partition_params},
    outputs=[("contigs", SampleData[Contigs])],
    input_descriptions={"seqs": "The paired- or single-end sequences to be assembled."},
    parameter_descriptions={
        **megahit_param_descriptions,
        **partition_param_descriptions,
    },
    output_descriptions={"contigs": "The resulting assembled contigs."},
    name="Assemble contigs using MEGAHIT.",
    description="This method uses MEGAHIT to assemble provided paired- or "
    "single-end NGS reads into contigs.",
    citations=[citations["Li2015"], citations["Li2016"]],
)

plugin.methods.register_function(
    function=q2_assembly.megahit._assemble_megahit,
    inputs={"seqs": SampleData[SequencesWithQuality | PairedEndSequencesWithQuality]},
    parameters=megahit_params,
    outputs=[("contigs", SampleData[Contigs])],
    input_descriptions={"seqs": "The paired- or single-end sequences to be assembled."},
    parameter_descriptions=megahit_param_descriptions,
    output_descriptions={"contigs": "The resulting assembled contigs."},
    name="Assemble contigs using MEGAHIT.",
    description="This method uses MEGAHIT to assemble provided paired- or "
    "single-end NGS reads into contigs.",
    citations=[citations["Li2015"], citations["Li2016"]],
)

plugin.methods.register_function(
    function=q2_assembly.helpers.partition_contigs,
    inputs={"contigs": SampleData[Contigs]},
    parameters={"num_partitions": Int % Range(1, None)},
    outputs={"partitioned_contigs": Collection[SampleData[Contigs]]},
    input_descriptions={"contigs": "The contigs to partition."},
    parameter_descriptions={
        "num_partitions": "The number of partitions to split the contigs"
        " into. Defaults to partitioning into individual"
        " samples."
    },
    name="Partition contigs",
    description="Partition contigs into individual samples or the number of"
    " partitions specified.",
)

plugin.methods.register_function(
    function=q2_assembly.helpers.collate_contigs,
    inputs={"contigs": List[SampleData[Contigs]]},
    parameters={},
    outputs={"collated_contigs": SampleData[Contigs]},
    input_descriptions={"contigs": "A collection of contigs to be collated."},
    name="Collate contigs",
    description="Takes a collection of SampleData[Contigs] and collates them"
    " into a single artifact.",
)

plugin.methods.register_function(
    function=q2_assembly.spades.assemble_spades,
    inputs={"seqs": SampleData[SequencesWithQuality | PairedEndSequencesWithQuality]},
    parameters=spades_params,
    outputs=[("contigs", SampleData[Contigs])],
    input_descriptions={"seqs": "The paired- or single-end sequences to be assembled."},
    parameter_descriptions=spades_param_descriptions,
    output_descriptions={"contigs": "The resulting assembled contigs."},
    name="Assemble contigs using SPAdes.",
    description="This method uses SPAdes to assemble provided paired- or "
    "single-end NGS reads into contigs.",
    citations=[citations["Clark2021"]],
)

plugin.visualizers.register_function(
    function=q2_assembly.quast.evaluate_contigs,
    inputs={
        "contigs": SampleData[Contigs],
        "reads": SampleData[SequencesWithQuality | PairedEndSequencesWithQuality],
        "references": List[FeatureData[Sequence]],
    },
    parameters=quast_params,
    input_descriptions={
        "contigs": "Assembled contigs to be analyzed.",
        "reads": "Original single- or paired-end reads.",
        "references": "Reference genomes to align the assembled contigs against.",
    },
    parameter_descriptions=quast_param_descriptions,
    name="Evaluate quality of the assembled contigs using metaQUAST.",
    description="This method uses metaQUAST to assess the quality of "
    "assembled metagenomes.",
    citations=[citations["Mikheenko2016"], citations["Mikheenko2018"]],
)

plugin.pipelines.register_function(
    function=q2_assembly.indexing.index_contigs,
    inputs={"contigs": SampleData[Contigs]},
    parameters={**bowtie2_indexing_params, **partition_params},
    outputs=[("index", SampleData[SingleBowtie2Index])],
    input_descriptions={"contigs": "Contigs to be indexed."},
    parameter_descriptions={
        **bowtie2_indexing_param_descriptions,
        **partition_param_descriptions,
    },
    output_descriptions={"index": "Bowtie2 indices generated for input sequences."},
    name="Index contigs using Bowtie2.",
    description="This method uses Bowtie2 to generate indices of " "provided contigs.",
    citations=[citations["Langmead2012"]],
)

plugin.methods.register_function(
    function=q2_assembly.indexing._index_contigs,
    inputs={"contigs": SampleData[Contigs]},
    parameters=bowtie2_indexing_params,
    outputs=[("index", SampleData[SingleBowtie2Index])],
    input_descriptions={"contigs": "Contigs to be indexed."},
    parameter_descriptions=bowtie2_indexing_param_descriptions,
    output_descriptions={"index": "Bowtie2 indices generated for input sequences."},
    name="Index contigs using Bowtie2.",
    description="This method uses Bowtie2 to generate indices of " "provided contigs.",
    citations=[citations["Langmead2012"]],
)

plugin.methods.register_function(
    function=q2_assembly.helpers.collate_indices,
    inputs={"indices": List[SampleData[SingleBowtie2Index]]},
    parameters={},
    outputs={"collated_indices": SampleData[SingleBowtie2Index]},
    input_descriptions={"indices": "A collection of indices to be collated."},
    name="Collate indices",
    description=(
        "Takes a collection of SampleData[Bowtie2Incex] and collates"
        " them into a single artifact."
    ),
)

plugin.methods.register_function(
    function=q2_assembly.indexing.index_mags,
    inputs={"mags": SampleData[MAGs]},
    parameters=bowtie2_indexing_params,
    outputs=[("index", SampleData[MultiBowtie2Index])],
    input_descriptions={"mags": "MAGs to be indexed."},
    parameter_descriptions=bowtie2_indexing_param_descriptions,
    output_descriptions={"index": "Bowtie2 indices generated for input sequences."},
    name="Index MAGs using Bowtie2.",
    description="This method uses Bowtie2 to generate indices of " "provided MAGs.",
    citations=[citations["Langmead2012"]],
)

plugin.methods.register_function(
    function=q2_assembly.iss.generate_reads,
    inputs={"genomes": FeatureData[Sequence]},
    parameters=iss_params,
    outputs=[
        ("reads", SampleData[PairedEndSequencesWithQuality]),
        ("template_genomes", FeatureData[Sequence]),
        ("abundances", FeatureTable[Frequency]),
    ],
    input_descriptions={
        "genomes": "Input genome(s) from which the reads will "
        "originate. If the genomes are not provided, "
        "they will be fetched from NCBI based on the "
        '"ncbi" and "n-genomes-ncbi" parameters.'
    },
    parameter_descriptions=iss_param_descriptions,
    output_descriptions={
        "reads": "Simulated paired-end reads.",
        "template_genomes": "Genome sequences from which the reads " "were generated.",
        "abundances": "Abundances of genomes from which thereads were "
        'generated. If "coverage" parameter was set, this table '
        "becomes coverage distribution per sample.",
    },
    name="Simulate NGS reads using InSilicoSeq.",
    description="This method uses InSilicoSeq to generate reads simulated "
    "from given genomes for an indicated number of samples.",
    citations=[citations["Gourle2019"]],
)

plugin.pipelines.register_function(
    function=q2_assembly.mapping.map_reads_to_contigs,
    inputs={
        "indexed_contigs": SampleData[SingleBowtie2Index],
        "reads": SampleData[PairedEndSequencesWithQuality | SequencesWithQuality],
    },
    parameters=bowtie2_mapping_params,
    outputs=[("alignment_map", SampleData[AlignmentMap])],
    input_descriptions={
        "indexed_contigs": "Bowtie 2 indices generated for contigs " "of interest.",
        "reads": "The paired- or single-end reads from which the contigs "
        "were assembled.",
    },
    parameter_descriptions=bowtie2_mapping_param_descriptions,
    output_descriptions={"alignment_map": "Reads-to-contigs mapping."},
    name="Map reads to contigs using Bowtie2.",
    description="This method uses Bowtie2 to map provided reads to "
    "respective contigs.",
    citations=[citations["Langmead2012"]],
)

plugin.methods.register_function(
    function=q2_assembly.mapping._map_sample_reads,
    inputs={"result": SampleData[AlignmentMap]},
    parameters=_map_sample_reads_params,
    outputs=[("alignment_map", SampleData[AlignmentMap])],
    input_descriptions={"result": "The Artifact to write the result to."},
    parameter_descriptions=_map_sample_reads_params_description,
    output_descriptions={},
    name="Map reads to contigs helper.",
    description="Not to be called directly. Used by map_reads_to_contigs.",
)<|MERGE_RESOLUTION|>--- conflicted
+++ resolved
@@ -20,11 +20,7 @@
     SingleBowtie2Index,
 )
 from q2_types_genomics.per_sample_data._type import AlignmentMap
-<<<<<<< HEAD
 from qiime2.plugin import Citations, Collection, Int, List, Plugin, Range
-=======
-from qiime2.plugin import Citations, List, Plugin
->>>>>>> 634a05b6
 
 import q2_assembly
 from q2_assembly import __version__
