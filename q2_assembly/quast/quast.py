# ----------------------------------------------------------------------------
# Copyright (c) 2023, QIIME 2 development team.
#
# Distributed under the terms of the Modified BSD License.
#
# The full license is in the file LICENSE, distributed with this software.
# ----------------------------------------------------------------------------

import glob
import json
import os
import platform
import subprocess
import tempfile
from distutils.dir_util import copy_tree
from typing import List, Union

import pandas as pd
import pkg_resources
import q2templates
from q2_types.feature_data import DNAFASTAFormat, DNAIterator
from q2_types.per_sample_sequences import (
    SingleLanePerSamplePairedEndFastqDirFmt,
    SingleLanePerSampleSingleEndFastqDirFmt,
)
from q2_types_genomics.per_sample_data import ContigSequencesDirFmt

from .._utils import (
    _construct_param,
    _get_sample_from_path,
    _modify_links,
    _process_common_input_params,
    _remove_html_element,
    run_command,
)

TEMPLATES = pkg_resources.resource_filename("q2_assembly", "assets")


def _process_quast_arg(arg_key, arg_val):
    """Creates a list with argument and its value.

    Argument values represented by a list will be converted to a single
    string joined by commas, e.g.: [1, 2, 3] -> '1,2,3'.
    Argument names will be converted to command line parameters by
    appending a '--' prefix and replacing all '_' with '-',
    e.g.: 'some_parameter' -> '--some-parameter'.

    Args:
        arg_key (str): Argument name.
        arg_val: Argument value.

    Returns:
        [converted_arg, arg_value]: List containing a prepared command line
            parameter and its value.
    """
    if isinstance(arg_val, bool) and arg_val:
        return [_construct_param(arg_key)]
    elif arg_key == "threads" and arg_val > 1 and platform.system() != "Linux":
        # This is a limitation in quast that is documented in this issue:
        # https://github.com/ablab/quast/issues/175
        raise ValueError("Multiprocessing is currently only supported on Linux.")
    elif not isinstance(arg_val, list):
        return [_construct_param(arg_key), str(arg_val)]
    else:
        arg_value = ",".join(str(x) for x in arg_val)
        return [_construct_param(arg_key), arg_value]


def _split_reference(ref: DNAFASTAFormat, all_refs_dir: str) -> List[str]:
    all_seq_fps = []
    for seq in ref.view(DNAIterator):
        seq_id = seq.metadata["id"]
        seq_fp = os.path.join(all_refs_dir, f"{seq_id}.fasta")
        all_seq_fps.append(seq_fp)
        with open(seq_fp, "w") as f:
            f.write(f">{seq_id}\n{str(seq)}")
    return all_seq_fps


def _evaluate_contigs(
    results_dir: str,
    contigs: ContigSequencesDirFmt,
    reads: dict,
    paired: bool,
    references: List[DNAFASTAFormat],
    common_args: list,
) -> List[str]:
    """Runs the contig assembly QC using QUAST.

    Constructs and runs the final QUAST command.

    Args:
        results_dir (str): Directory to store the final reports.
        contigs (ContigSequencesDirFmt): Contigs to be evaluated.
        reads (dict): Dictionary containing mapping of samples to their
            forward and reverse reads, e.g.:
            {'sample1': {'fwd': '/path/to/reads', 'rev': '/path/to/reads'}}.
        common_args (list): List of common flags and their values for
            the QUAST command.

    Returns:
        result (list): List of sample names that were processed.
    """

    # TODO: this will probably get replaced by "quast.py" once we
    #  want to extend the support beyond metagenomes
    cmd = ["metaquast.py", "-o", results_dir]
    cmd.extend(common_args)
    samples = []

    for fp in sorted(glob.glob(os.path.join(str(contigs), "*_contigs.fa"))):
        cmd.append(fp)
        samples.append(_get_sample_from_path(fp))

    if reads:
        rev_count = sum([True if x["rev"] else False for _, x in reads.items()])
        # TODO: this is a strange statement which most likely
        #  doesn't do what it should - check and fix
        if (rev_count < len(samples) > rev_count) and paired:
            raise Exception(
                f"Number of reverse reads ({rev_count}) does not match "
                f"the number of provided contig files ({len(samples)}). "
                f"Please check your input files."
            )

        for s in samples:
            try:
                if paired:
                    cmd.extend(
                        ["--pe1", reads[s].get("fwd"), "--pe2", reads[s].get("rev")]
                    )
                else:
                    cmd.extend(["--single", reads[s].get("fwd")])
            except KeyError:
                # TODO: improve this msg by adding name of the missing sample
                raise Exception(
                    "Some samples are missing from the reads file. "
                    "Please check your input files."
                )
    if references:
        all_refs_dir = os.path.join(results_dir, "references")
        os.makedirs(all_refs_dir, exist_ok=True)
        all_ref_fps = []
        # we need to split the references into separate files so that QUAST
        # can correctly display alignment details per reference (otherwise it
        # will show those as if all the provided sequences belonged to a single
        # reference
        for ref in references:
            all_ref_fps.extend(_split_reference(ref, all_refs_dir))
        for fp in all_ref_fps:
            cmd.extend(["-r", fp])
    try:
        run_command(cmd, verbose=True)
    except subprocess.CalledProcessError as e:
        raise Exception(
            "An error was encountered while running "
            f"QUAST, (return code {e.returncode}), "
            "please inspect stdout and stderr to learn more."
        )

    return samples


def _fix_html_reports(results_dp: str):
    """Cleans up reports generated by QUAST.

    A few HTML elements generated by QUAST could break the visualisation
    when clicked so they need to be removed or disabled.
    Modifies the files in-place.

    Args:
         results_dp (str): Directory where the reports are stored.

    """

    # remove link to icarus browser from report.html
    # (otherwise, the visualisation can get messed up once clicked)
    report_fp = os.path.join(results_dp, "report.html")
    _remove_html_element(report_fp, "p", elem_id="icarus")

    # remove "Main menu" button from contig browser
    # (otherwise, the visualisation can get messed up once clicked)
    contig_browser_fp = os.path.join(
        results_dp, "icarus_viewers", "contig_size_viewer.html"
    )
    _remove_html_element(contig_browser_fp, "div", elem_id="to_main_menu_button")

    # make all the external links open in a new tab
    _modify_links(report_fp)


def evaluate_contigs(
    # TODO: expose more parameters
    output_dir: str,
    contigs: ContigSequencesDirFmt,
    reads: Union[
        SingleLanePerSamplePairedEndFastqDirFmt, SingleLanePerSampleSingleEndFastqDirFmt
    ] = None,
<<<<<<< HEAD
    references: DNAFASTAFormat = None,
    min_contig: int = None,
=======
    min_contig: int = 500,
>>>>>>> 8f369c58
    threads: int = 1,
    k_mer_stats: bool = False,
    k_mer_size: int = 101,
    contig_thresholds: List[int] = [0, 1000, 5000, 10000, 25000, 50000],
):
    kwargs = {
        k: v
        for k, v in locals().items()
        if k not in ["output_dir", "contigs", "reads", "references"]
    }
    common_args = _process_common_input_params(
        processing_func=_process_quast_arg, params=kwargs
    )

    reads_fps = {}
    paired = False
    if reads:
        paired = isinstance(reads, SingleLanePerSamplePairedEndFastqDirFmt)
        manifest = reads.manifest.view(pd.DataFrame)
        for samp in list(manifest.index):
            reads_fps[samp] = {
                "fwd": manifest.loc[samp, "forward"],
                "rev": manifest.loc[samp, "reverse"] if paired else None,
            }

    with tempfile.TemporaryDirectory() as tmp:
        results_dir = os.path.join(tmp, "results")

        # run quast
        samples = _evaluate_contigs(
            results_dir, contigs, reads_fps, paired, references, common_args
        )

        # fix/remove some URLs
        _fix_html_reports(results_dir)

        copy_tree(os.path.join(TEMPLATES, "quast"), output_dir)
        copy_tree(results_dir, os.path.join(output_dir, "quast_data"))

        context = {
            "tabs": [
                {"title": "QC report", "url": "index.html"},
                {"title": "Contig browser", "url": "q2_icarus.html"},
            ],
            "samples": json.dumps(samples),
        }

        index = os.path.join(TEMPLATES, "quast", "index.html")
        icarus = os.path.join(TEMPLATES, "quast", "q2_icarus.html")

        templates = [index, icarus]
        q2templates.render(templates, output_dir, context=context)<|MERGE_RESOLUTION|>--- conflicted
+++ resolved
@@ -197,12 +197,8 @@
     reads: Union[
         SingleLanePerSamplePairedEndFastqDirFmt, SingleLanePerSampleSingleEndFastqDirFmt
     ] = None,
-<<<<<<< HEAD
     references: DNAFASTAFormat = None,
-    min_contig: int = None,
-=======
     min_contig: int = 500,
->>>>>>> 8f369c58
     threads: int = 1,
     k_mer_stats: bool = False,
     k_mer_size: int = 101,
