# ----------------------------------------------------------------------------
# Copyright (c) 2023, QIIME 2 development team.
#
# Distributed under the terms of the Modified BSD License.
#
# The full license is in the file LICENSE, distributed with this software.
# ----------------------------------------------------------------------------

import glob
import json
import os
import platform
import subprocess
import tempfile
from distutils.dir_util import copy_tree
from typing import List, Union
from zipfile import ZipFile

import pandas as pd
import pkg_resources
import q2templates
from q2_types.feature_data import DNAFASTAFormat, DNAIterator
from q2_types.per_sample_sequences import (
    BAMDirFmt,
    ContigSequencesDirFmt,
    SingleLanePerSamplePairedEndFastqDirFmt,
    SingleLanePerSampleSingleEndFastqDirFmt,
)

from .._utils import (
    _construct_param,
    _get_sample_from_path,
    _modify_links,
    _process_common_input_params,
    _remove_html_element,
    run_command,
)

TEMPLATES = pkg_resources.resource_filename("q2_assembly", "assets")


def _process_quast_arg(arg_key, arg_val):
    """Creates a list with argument and its value.

    Argument values represented by a list will be converted to a single
    string joined by commas, e.g.: [1, 2, 3] -> '1,2,3'.
    Argument names will be converted to command line parameters by
    appending a '--' prefix and replacing all '_' with '-',
    e.g.: 'some_parameter' -> '--some-parameter'.

    Args:
        arg_key (str): Argument name.
        arg_val: Argument value.

    Returns:
        [converted_arg, arg_value]: List containing a prepared command line
            parameter and its value.
    """
    if isinstance(arg_val, bool) and arg_val:
        return [_construct_param(arg_key)]
    elif arg_key == "threads" and arg_val > 1 and platform.system() != "Linux":
        # This is a limitation in quast that is documented in this issue:
        # https://github.com/ablab/quast/issues/175
        raise ValueError("Multiprocessing is currently only supported on Linux.")
    elif not isinstance(arg_val, list):
        return [_construct_param(arg_key), str(arg_val)]
    else:
        arg_value = ",".join(str(x) for x in arg_val)
        return [_construct_param(arg_key), arg_value]


def _split_reference(ref: DNAFASTAFormat, all_refs_dir: str) -> List[str]:
    all_seq_fps = []
    for seq in ref.view(DNAIterator):
        seq_id = seq.metadata["id"]
        seq_fp = os.path.join(all_refs_dir, f"{seq_id}.fasta")
        all_seq_fps.append(seq_fp)
        with open(seq_fp, "w") as f:
            f.write(f">{seq_id}\n{str(seq)}")
    return all_seq_fps


def _evaluate_contigs(
    results_dir: str,
    contigs: ContigSequencesDirFmt,
    reads: dict,
    paired: bool,
    references: List[DNAFASTAFormat],
    mapped_reads: BAMDirFmt,
    common_args: list,
) -> List[str]:
    """Runs the contig assembly QC using QUAST.

    Constructs and runs the final QUAST command.

    Args:
        results_dir (str): Directory to store the final reports.
        contigs (ContigSequencesDirFmt): Contigs to be evaluated.
        reads (dict): Dictionary containing mapping of samples to their
            forward and reverse reads, e.g.:
            {'sample1': {'fwd': '/path/to/reads', 'rev': '/path/to/reads'}}.
        mapped_reads (BAMDirFmt): the mapping of reads to contigs
        common_args (list): List of common flags and their values for
            the QUAST command.

    Returns:
        result (list): List of sample names that were processed.
    """

    # TODO: this will probably get replaced by "quast.py" once we
    #  want to extend the support beyond metagenomes
    cmd = ["metaquast.py", "-o", results_dir]
    cmd.extend(common_args)
    samples = []

    if reads and mapped_reads:
        reads = None
        print("Both reads and mapped reads are provided. Reads will be ignored.")

    for fp in sorted(glob.glob(os.path.join(str(contigs), "*_contigs.fa"))):
        cmd.append(fp)
        samples.append(_get_sample_from_path(fp))

    if mapped_reads:
        dir_path = str(mapped_reads)
        list_of_files = os.listdir(dir_path)
        list_of_maps_paths = ",".join(
            [os.path.join(dir_path, file) for file in list_of_files]
        )
        cmd.extend(["--bam", list_of_maps_paths])
    elif reads:
        rev_count = sum([True if x["rev"] else False for _, x in reads.items()])
        # TODO: this is a strange statement which most likely
        #  doesn't do what it should - check and fix
        if (rev_count < len(samples) > rev_count) and paired:
            raise Exception(
                f"Number of reverse reads ({rev_count}) does not match "
                f"the number of provided contig files ({len(samples)}). "
                f"Please check your input files."
            )

        for s in samples:
            try:
                if paired:
                    cmd.extend(
                        ["--pe1", reads[s].get("fwd"), "--pe2", reads[s].get("rev")]
                    )
                else:
                    cmd.extend(["--single", reads[s].get("fwd")])
            except KeyError:
                # TODO: improve this msg by adding name of the missing sample
                raise Exception(
                    "Some samples are missing from the reads file. "
                    "Please check your input files."
                )

    if references:
        all_refs_dir = os.path.join(results_dir, "references")
        os.makedirs(all_refs_dir, exist_ok=True)
        all_ref_fps = []
        # we need to split the references into separate files so that QUAST
        # can correctly display alignment details per reference (otherwise it
        # will show those as if all the provided sequences belonged to a single
        # reference
        for ref in references:
            all_ref_fps.extend(_split_reference(ref, all_refs_dir))
        for fp in all_ref_fps:
            cmd.extend(["-r", fp])

    try:
        run_command(cmd, verbose=True)
    except subprocess.CalledProcessError as e:
        raise Exception(
            "An error was encountered while running "
            f"QUAST, (return code {e.returncode}), "
            "please inspect stdout and stderr to learn more."
        )

    return samples


def _fix_html_reports(results_dp: str):
    """Cleans up reports generated by QUAST.

    A few HTML elements generated by QUAST could break the visualization
    when clicked so they need to be removed or disabled.
    Modifies the files in-place.

    Args:
         results_dp (str): Directory where the reports are stored.

    """

    # remove link to icarus browser from report.html
    # (otherwise, the visualization can get messed up once clicked)
    report_fp = os.path.join(results_dp, "report.html")
    _remove_html_element(report_fp, "p", elem_id="icarus")

    # Remove hyperlinks to krona plots in quast HTML report
    _remove_html_element(report_fp, "p", elem_id="krona")

    # remove "Main menu" button from contig browser
    # (otherwise, the visualization can get messed up once clicked)
    contig_browser_fp = os.path.join(
        results_dp, "icarus_viewers", "contig_size_viewer.html"
    )
    if os.path.exists(contig_browser_fp):
        _remove_html_element(contig_browser_fp, "div", elem_id="to_main_menu_button")

    # make all the external links open in a new tab
    _modify_links(report_fp)


def _zip_dir(zip_object: ZipFile, directory: str) -> None:
    for root, _, files in os.walk(directory):
        for file in files:
            file_path = os.path.join(root, file)
            arcname = os.path.relpath(file_path, os.path.dirname(directory))
            zip_object.write(file_path, arcname=arcname)


def _zip_additional_reports(path_to_dirs: list, output_filename: str) -> None:
    with ZipFile(output_filename, "w") as zipf:
        for directory in path_to_dirs:
            _zip_dir(zipf, directory)


def evaluate_contigs(
    # TODO: expose more parameters
    output_dir: str,
    contigs: ContigSequencesDirFmt,
    reads: Union[
        SingleLanePerSamplePairedEndFastqDirFmt, SingleLanePerSampleSingleEndFastqDirFmt
    ] = None,
    references: DNAFASTAFormat = None,
    mapped_reads: BAMDirFmt = None,
    min_contig: int = 500,
    threads: int = 1,
    k_mer_stats: bool = False,
    k_mer_size: int = 101,
    contig_thresholds: List[int] = [0, 1000, 5000, 10000, 25000, 50000],
    memory_efficient: bool = False,
    min_alignment: int = 65,
    min_identity: float = 90.0,
    ambiguity_usage: str = "one",
    ambiguity_score: float = 0.99,
    no_icarus: bool = False,
):
    kwargs = {
        k: v
        for k, v in locals().items()
        if k not in ["output_dir", "contigs", "reads", "references", "mapped_reads"]
    }
    common_args = _process_common_input_params(
        processing_func=_process_quast_arg, params=kwargs
    )

    reads_fps = {}
    paired = False
    if reads:
        paired = isinstance(reads, SingleLanePerSamplePairedEndFastqDirFmt)
        manifest = reads.manifest.view(pd.DataFrame)
        for samp in list(manifest.index):
            reads_fps[samp] = {
                "fwd": manifest.loc[samp, "forward"],
                "rev": manifest.loc[samp, "reverse"] if paired else None,
            }

    with tempfile.TemporaryDirectory() as tmp:
        results_dir = os.path.join(tmp, "results")

        # run quast
        samples = _evaluate_contigs(
            results_dir,
            contigs,
            reads_fps,
            paired,
            references,
            mapped_reads,
            common_args,
        )

        # fix/remove some URLs
        _fix_html_reports(results_dir)

        # Copy templates to output dir
        copy_tree(os.path.join(TEMPLATES, "quast"), output_dir)

        # Copy results to output dir
        copy_tree(results_dir, os.path.join(output_dir, "quast_data"))

        # Zip summary, not_aligned and runs_per_reference dirs for download
        dirnames = ["not_aligned", "runs_per_reference", "summary"]
        zip_these_dirs = [
            os.path.join(output_dir, "quast_data", f"{dirname}") for dirname in dirnames
        ]
        output_filename = os.path.join(
            output_dir, "quast_data", "additional_reports.zip"
        )
        _zip_additional_reports(zip_these_dirs, output_filename)

        context = {
            "tabs": [
                {"title": "QC report", "url": "index.html"},
<<<<<<< HEAD
                {"title": "Krona charts", "url": "q2_krona_charts.html"},
=======
                {"title": "Contig browser", "url": "q2_icarus.html"},
>>>>>>> ffe68882
            ],
            "samples": json.dumps(samples),
        }

<<<<<<< HEAD
        templates = [
            os.path.join(TEMPLATES, "quast", "index.html"),
            os.path.join(TEMPLATES, "quast", "q2_krona_charts.html"),
        ]
        if not no_icarus:
            templates.insert(1, os.path.join(TEMPLATES, "quast", "q2_icarus.html"))
            context["tabs"].insert(
                1, {"title": "Contig browser", "url": "q2_icarus.html"}
            )
=======
        if os.path.isdir(os.path.join(output_dir, "quast_data", "krona_charts")):
            context["tabs"].append(
                {"title": "Krona charts", "url": "q2_krona_charts.html"}
            )

        index = os.path.join(TEMPLATES, "quast", "index.html")
        icarus = os.path.join(TEMPLATES, "quast", "q2_icarus.html")
        krona = os.path.join(TEMPLATES, "quast", "q2_krona_charts.html")
>>>>>>> ffe68882

        q2templates.render(templates, output_dir, context=context)<|MERGE_RESOLUTION|>--- conflicted
+++ resolved
@@ -99,7 +99,7 @@
         reads (dict): Dictionary containing mapping of samples to their
             forward and reverse reads, e.g.:
             {'sample1': {'fwd': '/path/to/reads', 'rev': '/path/to/reads'}}.
-        mapped_reads (BAMDirFmt): the mapping of reads to contigs
+        mapped_reads (BAMDirFmt): Mapping of reads to contigs
         common_args (list): List of common flags and their values for
             the QUAST command.
 
@@ -302,34 +302,20 @@
         context = {
             "tabs": [
                 {"title": "QC report", "url": "index.html"},
-<<<<<<< HEAD
-                {"title": "Krona charts", "url": "q2_krona_charts.html"},
-=======
-                {"title": "Contig browser", "url": "q2_icarus.html"},
->>>>>>> ffe68882
             ],
             "samples": json.dumps(samples),
         }
 
-<<<<<<< HEAD
         templates = [
             os.path.join(TEMPLATES, "quast", "index.html"),
-            os.path.join(TEMPLATES, "quast", "q2_krona_charts.html"),
         ]
         if not no_icarus:
-            templates.insert(1, os.path.join(TEMPLATES, "quast", "q2_icarus.html"))
-            context["tabs"].insert(
-                1, {"title": "Contig browser", "url": "q2_icarus.html"}
-            )
-=======
+            templates.append(os.path.join(TEMPLATES, "quast", "q2_icarus.html"))
+            context["tabs"].append({"title": "Contig browser", "url": "q2_icarus.html"})
         if os.path.isdir(os.path.join(output_dir, "quast_data", "krona_charts")):
+            templates.append(os.path.join(TEMPLATES, "quast", "q2_krona_charts.html"))
             context["tabs"].append(
                 {"title": "Krona charts", "url": "q2_krona_charts.html"}
             )
 
-        index = os.path.join(TEMPLATES, "quast", "index.html")
-        icarus = os.path.join(TEMPLATES, "quast", "q2_icarus.html")
-        krona = os.path.join(TEMPLATES, "quast", "q2_krona_charts.html")
->>>>>>> ffe68882
-
         q2templates.render(templates, output_dir, context=context)