# ----------------------------------------------------------------------------
# Copyright (c) 2023, QIIME 2 development team.
#
# Distributed under the terms of the Modified BSD License.
#
# The full license is in the file LICENSE, distributed with this software.
# ----------------------------------------------------------------------------

import glob
import json
import os
import platform
import subprocess
import tempfile
from distutils.dir_util import copy_tree
from typing import List, Union
from zipfile import ZipFile

import pandas as pd
import pkg_resources
import q2templates
from q2_types.feature_data import DNAFASTAFormat, DNAIterator
from q2_types.per_sample_sequences import (
    BAMDirFmt,
    ContigSequencesDirFmt,
    SingleLanePerSamplePairedEndFastqDirFmt,
    SingleLanePerSampleSingleEndFastqDirFmt,
)

from q2_assembly.quast.utils import _parse_columns

from .._utils import (
    _construct_param,
    _get_sample_from_path,
    _modify_links,
    _process_common_input_params,
    _remove_html_element,
    run_command,
)

TEMPLATES = pkg_resources.resource_filename("q2_assembly", "assets")


def _process_quast_arg(arg_key, arg_val):
    """Creates a list with argument and its value.

    Argument values represented by a list will be converted to a single
    string joined by commas, e.g.: [1, 2, 3] -> '1,2,3'.
    Argument names will be converted to command line parameters by
    appending a '--' prefix and replacing all '_' with '-',
    e.g.: 'some_parameter' -> '--some-parameter'.

    Args:
        arg_key (str): Argument name.
        arg_val: Argument value.

    Returns:
        [converted_arg, arg_value]: List containing a prepared command line
            parameter and its value.
    """
    if isinstance(arg_val, bool) and arg_val:
        return [_construct_param(arg_key)]
    elif arg_key == "threads" and arg_val > 1 and platform.system() != "Linux":
        # This is a limitation in quast that is documented in this issue:
        # https://github.com/ablab/quast/issues/175
        raise ValueError("Multiprocessing is currently only supported on Linux.")
    elif not isinstance(arg_val, list):
        return [_construct_param(arg_key), str(arg_val)]
    else:
        arg_value = ",".join(str(x) for x in arg_val)
        return [_construct_param(arg_key), arg_value]


def _split_reference(ref: DNAFASTAFormat, all_refs_dir: str) -> List[str]:
    all_seq_fps = []
    for seq in ref.view(DNAIterator):
        seq_id = seq.metadata["id"]
        seq_fp = os.path.join(all_refs_dir, f"{seq_id}.fasta")
        all_seq_fps.append(seq_fp)
        with open(seq_fp, "w") as f:
            f.write(f">{seq_id}\n{str(seq)}")
    return all_seq_fps


def _evaluate_contigs(
    results_dir: str,
    contigs: ContigSequencesDirFmt,
    reads: dict,
    paired: bool,
    references: List[DNAFASTAFormat],
    mapped_reads: BAMDirFmt,
    common_args: list,
) -> List[str]:
    """Runs the contig assembly QC using QUAST.

    Constructs and runs the final QUAST command.

    Args:
        results_dir (str): Directory to store the final reports.
        contigs (ContigSequencesDirFmt): Contigs to be evaluated.
        reads (dict): Dictionary containing mapping of samples to their
            forward and reverse reads, e.g.:
            {'sample1': {'fwd': '/path/to/reads', 'rev': '/path/to/reads'}}.
        mapped_reads (BAMDirFmt): Mapping of reads to contigs
        common_args (list): List of common flags and their values for
            the QUAST command.

    Returns:
        result (list): List of sample names that were processed.
    """

    # TODO: this will probably get replaced by "quast.py" once we
    #  want to extend the support beyond metagenomes
    cmd = ["metaquast.py", "-o", results_dir]
    cmd.extend(common_args)
    samples = []

    if reads and mapped_reads:
        reads = None
        print("Both reads and mapped reads are provided. Reads will be ignored.")

    for fp in sorted(glob.glob(os.path.join(str(contigs), "*_contigs.fa"))):
        cmd.append(fp)
        samples.append(_get_sample_from_path(fp))

    if mapped_reads:
        dir_path = str(mapped_reads)
        list_of_files = os.listdir(dir_path)
        list_of_maps_paths = ",".join(
            [os.path.join(dir_path, file) for file in list_of_files]
        )
        cmd.extend(["--bam", list_of_maps_paths])
    elif reads:
        rev_count = sum([True if x["rev"] else False for _, x in reads.items()])
        # TODO: this is a strange statement which most likely
        #  doesn't do what it should - check and fix
        if (rev_count < len(samples) > rev_count) and paired:
            raise Exception(
                f"Number of reverse reads ({rev_count}) does not match "
                f"the number of provided contig files ({len(samples)}). "
                f"Please check your input files."
            )

        for s in samples:
            try:
                if paired:
                    cmd.extend(
                        ["--pe1", reads[s].get("fwd"), "--pe2", reads[s].get("rev")]
                    )
                else:
                    cmd.extend(["--single", reads[s].get("fwd")])
            except KeyError:
                # TODO: improve this msg by adding name of the missing sample
                raise Exception(
                    "Some samples are missing from the reads file. "
                    "Please check your input files."
                )

    if references:
        all_refs_dir = os.path.join(results_dir, "references")
        os.makedirs(all_refs_dir, exist_ok=True)
        all_ref_fps = []
        # we need to split the references into separate files so that QUAST
        # can correctly display alignment details per reference (otherwise it
        # will show those as if all the provided sequences belonged to a single
        # reference
        for ref in references:
            all_ref_fps.extend(_split_reference(ref, all_refs_dir))
        for fp in all_ref_fps:
            cmd.extend(["-r", fp])

    try:
        run_command(cmd, verbose=True)
    except subprocess.CalledProcessError as e:
        raise Exception(
            "An error was encountered while running "
            f"QUAST, (return code {e.returncode}), "
            "please inspect stdout and stderr to learn more."
        )

    return samples


def _fix_html_reports(results_dp: str):
    """Cleans up reports generated by QUAST.

    A few HTML elements generated by QUAST could break the visualization
    when clicked so they need to be removed or disabled.
    Modifies the files in-place.

    Args:
         results_dp (str): Directory where the reports are stored.

    """

    # remove link to icarus browser from report.html
    # (otherwise, the visualization can get messed up once clicked)
    report_fp = os.path.join(results_dp, "report.html")
    _remove_html_element(report_fp, "p", elem_id="icarus")

    # Remove hyperlinks to krona plots in quast HTML report
    _remove_html_element(report_fp, "p", elem_id="krona")

    # remove "Main menu" button from contig browser
    # (otherwise, the visualization can get messed up once clicked)
    contig_browser_fp = os.path.join(
        results_dp, "icarus_viewers", "contig_size_viewer.html"
    )
    if os.path.exists(contig_browser_fp):
        _remove_html_element(contig_browser_fp, "div", elem_id="to_main_menu_button")

    # make all the external links open in a new tab
    _modify_links(report_fp)


def _zip_dir(zip_object: ZipFile, directory: str) -> None:
    for root, _, files in os.walk(directory):
        for file in files:
            file_path = os.path.join(root, file)
            arcname = os.path.relpath(file_path, os.path.dirname(directory))
            zip_object.write(file_path, arcname=arcname)


def _zip_additional_reports(path_to_dirs: list, output_filename: str) -> None:
    with ZipFile(output_filename, "w") as zipf:
        for directory in path_to_dirs:
            _zip_dir(zipf, directory)


def _visualize_quast(
    output_dir: str,
    contigs: ContigSequencesDirFmt,
    min_contig: int = 500,
    threads: int = 1,
    k_mer_stats: bool = False,
    k_mer_size: int = 101,
    contig_thresholds: List[int] = [0, 1000, 5000, 10000, 250000, 500000],
    memory_efficient: bool = False,
    min_alignment: int = 65,
    min_identity: float = 90.0,
    ambiguity_usage: str = "one",
    ambiguity_score: float = 0.99,
<<<<<<< HEAD
    reads: Union[
        SingleLanePerSamplePairedEndFastqDirFmt, SingleLanePerSampleSingleEndFastqDirFmt
    ] = None,
    references: DNAFASTAFormat = None,
    mapped_reads: BAMDirFmt = None,
) -> None:
=======
    no_icarus: bool = False,
):
>>>>>>> 86ab2e10
    kwargs = {
        k: v
        for k, v in locals().items()
        if k
        not in ["output_dir", "contigs", "reads", "references", "mapped_reads", "ctx"]
    }

    common_args = _process_common_input_params(
        processing_func=_process_quast_arg, params=kwargs
    )

    reads_fps = {}
    paired = False
    if reads:
        paired = isinstance(reads, SingleLanePerSamplePairedEndFastqDirFmt)
        manifest = reads.manifest.view(pd.DataFrame)
        for samp in list(manifest.index):
            reads_fps[samp] = {
                "fwd": manifest.loc[samp, "forward"],
                "rev": manifest.loc[samp, "reverse"] if paired else None,
            }

    with tempfile.TemporaryDirectory() as tmp:
        results_dir = os.path.join(tmp, "results")

        # run quast
        samples = _evaluate_contigs(
            results_dir,
            contigs,
            reads_fps,
            paired,
            references,
            mapped_reads,
            common_args,
        )

        tabular_results = _create_tabular_results(results_dir)
        tabular_results.to_csv(
            os.path.join(results_dir, "enhanced_tabular_results.tsv"), sep="\t"
        )

        # fix/remove some URLs
        _fix_html_reports(results_dir)

        # Copy templates to output dir
        copy_tree(os.path.join(TEMPLATES, "quast"), output_dir)

        # Copy results to output dir
        copy_tree(results_dir, os.path.join(output_dir, "quast_data"))

        # Zip summary, not_aligned and runs_per_reference dirs for download
        dirnames = ["not_aligned", "runs_per_reference", "summary"]
        zip_these_dirs = [
            os.path.join(output_dir, "quast_data", f"{dirname}") for dirname in dirnames
        ]
        output_filename = os.path.join(
            output_dir, "quast_data", "additional_reports.zip"
        )
        _zip_additional_reports(zip_these_dirs, output_filename)

        context = {
            "tabs": [
                {"title": "QC report", "url": "index.html"},
            ],
            "samples": json.dumps(samples),
        }

        templates = [
            os.path.join(TEMPLATES, "quast", "index.html"),
        ]
        if not no_icarus:
            templates.append(os.path.join(TEMPLATES, "quast", "q2_icarus.html"))
            context["tabs"].append({"title": "Contig browser", "url": "q2_icarus.html"})
        if os.path.isdir(os.path.join(output_dir, "quast_data", "krona_charts")):
            templates.append(os.path.join(TEMPLATES, "quast", "q2_krona_charts.html"))
            context["tabs"].append(
                {"title": "Krona charts", "url": "q2_krona_charts.html"}
            )

<<<<<<< HEAD
        index = os.path.join(TEMPLATES, "quast", "index.html")
        icarus = os.path.join(TEMPLATES, "quast", "q2_icarus.html")
        krona = os.path.join(TEMPLATES, "quast", "q2_krona_charts.html")

        templates = [index, icarus, krona]
        q2templates.render(templates, output_dir, context=context)


def _create_tabular_results(results_dir: str) -> pd.DataFrame:
    """
    This function will create the tabular results after QUAST has run.

    Args:
        - results_dir(str): The directory were the results of QUAST are saved.
        - all_stats(bool): The flag indicating which stats should be included in the
        tabular report.

    Returns:
        a Pandas dataframe with the tabular data.
    """
    filename = "transposed_report.tsv"
    filepath = os.path.join(results_dir, "combined_reference", filename)

    transposed_report = pd.read_csv(filepath, sep="\t", header=0)
    transposed_report_parsed = _parse_columns(transposed_report)
    return transposed_report_parsed


def evaluate_contigs(
    # TODO: expose more parameters
    ctx,
    contigs,
    reads=None,
    references=None,
    mapped_reads=None,
    min_contig=500,
    threads=1,
    k_mer_stats=False,
    k_mer_size=101,
    contig_thresholds=[0, 1000, 5000, 10000, 25000, 50000],
    memory_efficient=False,
    min_alignment=65,
    min_identity=90.0,
    ambiguity_usage="one",
    ambiguity_score=0.99,
):
    with tempfile.TemporaryDirectory() as tmp:
        # 1. generate the visualization
        _visualize_quast = ctx.get_action("assembly", "_visualize_quast")
        (visualization,) = _visualize_quast(
            contigs=contigs,
            reads=reads,
            references=references,
            mapped_reads=mapped_reads,
            min_contig=min_contig,
            threads=threads,
            k_mer_stats=k_mer_stats,
            k_mer_size=k_mer_size,
            contig_thresholds=contig_thresholds,
            memory_efficient=memory_efficient,
            min_alignment=min_alignment,
            min_identity=min_identity,
            ambiguity_usage=ambiguity_usage,
            ambiguity_score=ambiguity_score,
        )

        # 2. after the visualization is generated we need to export the files
        visualization_files_path = os.path.join(tmp, "vis_files")
        visualization.export_data(visualization_files_path)
        report_path = os.path.join(
            visualization_files_path, "quast_data", "enhanced_tabular_results.tsv"
        )
        report_df = pd.read_csv(report_path, sep="\t", header=0)

        # 3. read it as a pandas dataframe then we create the QUASTResults
        tabular_results = ctx.make_artifact("QUASTResults", report_df)

    return tabular_results, visualization
=======
        q2templates.render(templates, output_dir, context=context)
>>>>>>> 86ab2e10
<|MERGE_RESOLUTION|>--- conflicted
+++ resolved
@@ -240,17 +240,13 @@
     min_identity: float = 90.0,
     ambiguity_usage: str = "one",
     ambiguity_score: float = 0.99,
-<<<<<<< HEAD
+    no_icarus: bool = False,
     reads: Union[
         SingleLanePerSamplePairedEndFastqDirFmt, SingleLanePerSampleSingleEndFastqDirFmt
     ] = None,
     references: DNAFASTAFormat = None,
     mapped_reads: BAMDirFmt = None,
 ) -> None:
-=======
-    no_icarus: bool = False,
-):
->>>>>>> 86ab2e10
     kwargs = {
         k: v
         for k, v in locals().items()
@@ -330,12 +326,6 @@
                 {"title": "Krona charts", "url": "q2_krona_charts.html"}
             )
 
-<<<<<<< HEAD
-        index = os.path.join(TEMPLATES, "quast", "index.html")
-        icarus = os.path.join(TEMPLATES, "quast", "q2_icarus.html")
-        krona = os.path.join(TEMPLATES, "quast", "q2_krona_charts.html")
-
-        templates = [index, icarus, krona]
         q2templates.render(templates, output_dir, context=context)
 
 
@@ -374,8 +364,9 @@
     memory_efficient=False,
     min_alignment=65,
     min_identity=90.0,
+        no_icarus=False,
     ambiguity_usage="one",
-    ambiguity_score=0.99,
+    ambiguity_score=0.99
 ):
     with tempfile.TemporaryDirectory() as tmp:
         # 1. generate the visualization
@@ -395,6 +386,7 @@
             min_identity=min_identity,
             ambiguity_usage=ambiguity_usage,
             ambiguity_score=ambiguity_score,
+            no_icarus=no_icarus,
         )
 
         # 2. after the visualization is generated we need to export the files
@@ -408,7 +400,4 @@
         # 3. read it as a pandas dataframe then we create the QUASTResults
         tabular_results = ctx.make_artifact("QUASTResults", report_df)
 
-    return tabular_results, visualization
-=======
-        q2templates.render(templates, output_dir, context=context)
->>>>>>> 86ab2e10
+    return tabular_results, visualization