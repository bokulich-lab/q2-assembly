--- conflicted
+++ resolved
@@ -132,8 +132,5 @@
 .idea/
 
 .DS_Store
-<<<<<<< HEAD
-=======
 
->>>>>>> e9c9bd35
 .vscode